import numpy as np

import reciprocalspaceship as rs


def compute_dHKL(H, cell):
    """
    Compute the real space lattice plane spacing, d, associated with
    miller indices and cell.

    Parameters
    ----------
    H : array
        An nx3 array of numerical miller indices.
    cell : gemmi.UnitCell
        The gemmi UnitCell object with the cell parameters.

    Returns
    -------
    dHKL : array
        Array of floating point d spacings in Å.
    """
    # Compress the hkls so we don't do redudant computation
    H = np.array(H, dtype=np.float32)
    hkls, inverse = np.unique(H, axis=0, return_inverse=True)
    F = np.array(cell.fractionalization_matrix.tolist()).astype(np.float64)
    dhkls = np.reciprocal(np.linalg.norm((hkls @ F), 2, 1)).astype(np.float32)
    return dhkls[inverse]


def generate_reciprocal_cell(cell, dmin, dtype=np.int32):
    """
    Generate the miller indices of the full P1 reciprocal cell.

    Parameters
    ----------
    cell : gemmi.UnitCell
        A gemmi cell object.
    dmin : float
        Maximum resolution of the data in Å
    dtype : np.dtype (optional)
        The data type of the returned array. The default is np.int32.


    Returns
    -------
    hkl : np.array(int32)
    """
    hmax, kmax, lmax = cell.get_hkl_limits(dmin)
    hkl = np.meshgrid(
<<<<<<< HEAD
        np.linspace(-hmax - 2, hmax + 3, 2 * hmax + 6, dtype=dtype),
        np.linspace(-kmax - 2, kmax + 3, 2 * kmax + 6, dtype=dtype),
        np.linspace(-lmax - 2, lmax + 3, 2 * lmax + 6, dtype=dtype),
=======
        np.linspace(-hmax, hmax+1, 2*hmax+2, dtype=dtype),
        np.linspace(-kmax, kmax+1, 2*kmax+2, dtype=dtype),
        np.linspace(-lmax, lmax+1, 2*lmax+2, dtype=dtype),
>>>>>>> 1555efab
    )
    hkl = np.stack(hkl).reshape((3, -1)).T
    # Remove reflection 0,0,0
    hkl = hkl[np.any(hkl != 0, axis=1)]
<<<<<<< HEAD
    # Remove reflections outside of resolution range
    hkl = hkl[cell.calculate_d_array(hkl) >= dmin]
    return hkl
=======
    #Remove reflections outside of resolution range
    dHKL = cell.calculate_d_array(hkl).astype('float32')
    hkl = hkl[dHKL >= dmin]
    return hkl
>>>>>>> 1555efab
<|MERGE_RESOLUTION|>--- conflicted
+++ resolved
@@ -48,26 +48,17 @@
     """
     hmax, kmax, lmax = cell.get_hkl_limits(dmin)
     hkl = np.meshgrid(
-<<<<<<< HEAD
-        np.linspace(-hmax - 2, hmax + 3, 2 * hmax + 6, dtype=dtype),
-        np.linspace(-kmax - 2, kmax + 3, 2 * kmax + 6, dtype=dtype),
-        np.linspace(-lmax - 2, lmax + 3, 2 * lmax + 6, dtype=dtype),
-=======
-        np.linspace(-hmax, hmax+1, 2*hmax+2, dtype=dtype),
-        np.linspace(-kmax, kmax+1, 2*kmax+2, dtype=dtype),
-        np.linspace(-lmax, lmax+1, 2*lmax+2, dtype=dtype),
->>>>>>> 1555efab
+        np.linspace(-hmax, hmax + 1, 2 * hmax + 2, dtype=dtype),
+        np.linspace(-kmax, kmax + 1, 2 * kmax + 2, dtype=dtype),
+        np.linspace(-lmax, lmax + 1, 2 * lmax + 2, dtype=dtype),
     )
     hkl = np.stack(hkl).reshape((3, -1)).T
+
     # Remove reflection 0,0,0
     hkl = hkl[np.any(hkl != 0, axis=1)]
-<<<<<<< HEAD
+
     # Remove reflections outside of resolution range
-    hkl = hkl[cell.calculate_d_array(hkl) >= dmin]
-    return hkl
-=======
-    #Remove reflections outside of resolution range
-    dHKL = cell.calculate_d_array(hkl).astype('float32')
+    dHKL = cell.calculate_d_array(hkl).astype("float32")
     hkl = hkl[dHKL >= dmin]
-    return hkl
->>>>>>> 1555efab
+
+    return hkl